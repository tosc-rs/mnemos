use crate::{comms::bbq, drivers::serial_mux};
use level_filters::LevelFilter;
use mnemos_trace_proto::{HostRequest, TraceEvent};
use mycelium_util::sync::InitOnce;
use portable_atomic::{AtomicBool, AtomicPtr, AtomicU64, AtomicU8, AtomicUsize, Ordering};

pub use tracing_02::*;
use tracing_core_02::span::Current;
use tracing_serde_structured::{AsSerde, SerializeRecordFields, SerializeSpanFields};

pub struct SerialCollector {
    tx: InitOnce<bbq::SpscProducer>,

    /// ID of the current span.
    ///
    /// **Note**: This collector only works correctly on single-threaded hardware!
    current_span: AtomicU64,
    current_meta: AtomicPtr<Metadata<'static>>,

    /// ID of the next span.
    next_id: AtomicU64,

    /// Counter of events that were dropped due to insufficient buffer capacity.
    ///
    // TODO(eliza): Currently, this is recorded but not actually consumed...
    dropped_events: AtomicUsize,

    max_level: AtomicU8,

    /// Tracks whether we are inside of the collector's `send_event` method, so
    /// that BBQueue tracing can be disabled.
    in_send: AtomicBool,
}

// === impl SerialCollector ===

impl SerialCollector {
    pub const PORT: u16 = 3;
    const CAPACITY: usize = 1024 * 4;

    pub const fn new() -> Self {
        Self::with_max_level(LevelFilter::OFF)
    }

    pub const fn with_max_level(max_level: LevelFilter) -> Self {
        Self {
            tx: InitOnce::uninitialized(),
            current_span: AtomicU64::new(0),
            current_meta: AtomicPtr::new(core::ptr::null_mut()),
            next_id: AtomicU64::new(1),
            dropped_events: AtomicUsize::new(0),
            max_level: AtomicU8::new(level_to_u8(max_level)),
            in_send: AtomicBool::new(false),
        }
    }

    pub async fn start(&'static self, k: &'static crate::Kernel) {
<<<<<<< HEAD
        let port = serial_mux::PortHandle::open(k, 3, 1024)
            .await
            .expect("cannot initialize serial tracing, cannot open port 3!");
=======
        // acquire sermux port 3
        let port = {
            let mut mux = serial_mux::SerialMuxClient::from_registry(k)
                .await
                .expect("cannot initialize serial tracing, no serial mux exists!");
            mux.open_port(3, 1024)
                .await
                .expect("cannot initialize serial tracing, cannot open port 3!")
        };

>>>>>>> be8ff93f
        let (tx, rx) = bbq::new_spsc_channel(k.heap(), Self::CAPACITY).await;
        self.tx.init(tx);

        // set the default tracing collector
        let dispatch = tracing_02::Dispatch::from_static(self);
        tracing_02::dispatch::set_global_default(dispatch)
            .expect("cannot set global default tracing dispatcher");

        // spawn a worker to read from the channel and write to the serial port.
        k.spawn(Self::worker(self, rx, port, k)).await;
    }

    /// Serialize a `TraceEvent`, returning `true` if the event was correctly serialized.
    fn send_event<'a>(&self, sz: usize, event: impl FnOnce() -> TraceEvent<'a>) -> bool {
        self.in_send.store(true, Ordering::Release);
        let Some(mut wgr) = self.tx.get().send_grant_exact_sync(sz) else {
            self.dropped_events.fetch_add(1, Ordering::Relaxed);
            return false;
        };

        // got a write grant! generate the event payload.
        let ev = event();

        // encode the event to our write grant, and commit however many bytes
        // were written. if encoding fails, commit 0 bytes, so the region we got
        // a write grant for can be reused.
        let len = match postcard::to_slice_cobs(&ev, &mut wgr[..]) {
            Ok(encoded) => encoded.len(),
            Err(_) => {
                self.dropped_events.fetch_add(1, Ordering::Relaxed);
                0
            }
        };
        wgr.commit(len);
        self.in_send.store(false, Ordering::Release);

        // return true if we committed a non-zero number of bytes.
        len > 0
    }

    async fn worker(
        &'static self,
        rx: bbq::Consumer,
        port: serial_mux::PortHandle,
        k: &'static crate::Kernel,
    ) {
        use futures::FutureExt;
        use maitake::time;
        use postcard::accumulator::{CobsAccumulator, FeedResult};

        // we probably won't use 256 whole bytes of cobs yet since all the host
        // -> target messages are quite small
        let mut cobs_buf: CobsAccumulator<16> = CobsAccumulator::new();
        let mut read_level = |rgr: bbq::GrantR| {
            let mut window = &rgr[..];
            let len = rgr.len();
            'cobs: while !window.is_empty() {
                window = match cobs_buf.feed_ref::<HostRequest>(window) {
                    FeedResult::Consumed => break 'cobs,
                    FeedResult::OverFull(new_wind) => new_wind,
                    FeedResult::DeserError(new_wind) => new_wind,
                    FeedResult::Success { data, remaining } => {
                        match data {
                            HostRequest::SetMaxLevel(lvl) => {
                                let level = lvl
                                    .map(|lvl| lvl as u8)
                                    .unwrap_or(level_to_u8(LevelFilter::OFF));
                                let prev = self.max_level.swap(level, Ordering::AcqRel);
                                if prev != level {
                                    tracing_core_02::callsite::rebuild_interest_cache();
                                }
                            }
                        }

                        remaining
                    }
                };
            }
            rgr.release(len);
        };

        loop {
            'idle: loop {
                let mut heartbeat = [0u8; 8];
                let heartbeat = {
                    let level = u8_to_level(self.max_level.load(Ordering::Acquire))
                        .into_level()
                        .as_ref()
                        .map(AsSerde::as_serde);
                    postcard::to_slice_cobs(&TraceEvent::Heartbeat(level), &mut heartbeat[..])
                        .expect("failed to encode heartbeat msg")
                };
                port.send(heartbeat).await;
                if let Ok(rgr) = k
                    .timer()
                    .timeout(time::Duration::from_secs(2), port.consumer().read_grant())
                    .await
                {
                    read_level(rgr);

                    // ack the new max level
                    let mut ack = [0u8; 8];
                    let ack = {
                        let level = u8_to_level(self.max_level.load(Ordering::Acquire))
                            .into_level()
                            .as_ref()
                            .map(AsSerde::as_serde);
                        postcard::to_slice_cobs(&TraceEvent::Heartbeat(level), &mut ack[..])
                            .expect("failed to encode heartbeat msg")
                    };
                    port.send(ack).await;
                    break 'idle;
                }
            }

            loop {
                futures::select_biased! {
                    rgr = rx.read_grant().fuse() => {
                        let len = rgr.len();
                        port.send(&rgr[..]).await;
                        rgr.release(len)
                    },
                    rgr = port.consumer().read_grant().fuse() => {
                        read_level(rgr);
                    },
                    // TODO(eliza): make the host also send a heartbeat, and
                    // if we don't get it, break back to the idle loop...
                }
            }
        }
    }

    #[inline]
    fn level_enabled(&self, metadata: &Metadata<'_>) -> bool {
        // TODO(eliza): more sophisticated filtering
        metadata.level() <= &u8_to_level(self.max_level.load(Ordering::Relaxed))
    }
}

impl Collect for SerialCollector {
    fn enabled(&self, metadata: &Metadata<'_>) -> bool {
        self.level_enabled(metadata) && !self.in_send.load(Ordering::Acquire)
    }

    fn register_callsite(&self, metadata: &'static Metadata<'static>) -> tracing_core_02::Interest {
        if !self.level_enabled(metadata) {
            return tracing_core_02::Interest::never();
        }

        let id = metadata.callsite();

        // TODO(eliza): if we can't write a metadata, that's bad news...
        let sent = self.send_event(1024, || TraceEvent::RegisterMeta {
            id: mnemos_trace_proto::MetaId::from(id),
            meta: metadata.as_serde(),
        });

        // If we couldn't send the metadata, skip this callsite, because the
        // consumer will not be able to understand it without its metadata.
        if !sent {
            return tracing_core_02::Interest::never();
        }

        // Due to the fact that the collector uses `bbq` internally, we must
        // return `Interest::sometimes` rather than `Interest::always` for
        // `bbq` callsites, so that they can be dynamically enabled/disabled
        // by the `enabled` method based on whether or not we are inside the
        // collector. This avoids an infinite loop that previously occurred
        // when enabling the `TRACE` level.
        if metadata.target().starts_with("kernel::comms::bbq") {
            return tracing_core_02::Interest::sometimes();
        }

        // Otherwise, always enable this callsite.
        tracing_core_02::Interest::always()
    }

    fn max_level_hint(&self) -> Option<LevelFilter> {
        Some(u8_to_level(self.max_level.load(Ordering::Relaxed)))
    }

    fn new_span(&self, span: &span::Attributes<'_>) -> span::Id {
        let id = {
            let id = self.next_id.fetch_add(1, Ordering::Relaxed);
            span::Id::from_u64(id)
        };

        self.send_event(1024, || TraceEvent::NewSpan {
            id: id.as_serde(),
            meta: span.metadata().callsite().into(),
            parent: span.parent().map(AsSerde::as_serde),
            is_root: span.is_root(),
            fields: SerializeSpanFields::Ser(span.values()),
        });

        id
    }

    fn record(&self, _: &span::Id, _: &span::Record<'_>) {
        // todo!("eliza")
    }

    fn enter(&self, span: &span::Id) {
        self.send_event(16, || TraceEvent::Enter(span.as_serde()));
    }

    fn exit(&self, span: &span::Id) {
        self.send_event(16, || TraceEvent::Exit(span.as_serde()));
    }

    fn record_follows_from(&self, _: &span::Id, _: &span::Id) {
        // nop for now
    }

    fn event(&self, event: &Event<'_>) {
        self.send_event(1024, || TraceEvent::Event {
            meta: event.metadata().callsite().into(),
            fields: SerializeRecordFields::Ser(event),
            parent: event.parent().map(AsSerde::as_serde),
        });
    }

    fn current_span(&self) -> Current {
        let id = match core::num::NonZeroU64::new(self.current_span.load(Ordering::Acquire)) {
            Some(id) => Id::from_non_zero_u64(id),
            None => return Current::none(),
        };
        let meta = match core::ptr::NonNull::new(self.current_meta.load(Ordering::Acquire)) {
            Some(meta) => unsafe {
                // safety: it's guaranteed to have been an `&'static Metadata<'static>`
                meta.as_ref()
            },
            None => return Current::none(),
        };
        Current::new(id, meta)
    }

    fn clone_span(&self, span: &span::Id) -> span::Id {
        self.send_event(16, || TraceEvent::CloneSpan(span.as_serde()));
        span.clone()
    }

    fn try_close(&self, span: span::Id) -> bool {
        self.send_event(16, || TraceEvent::DropSpan(span.as_serde()));
        false
    }
}

const fn level_to_u8(level: LevelFilter) -> u8 {
    match level {
        LevelFilter::TRACE => 0,
        LevelFilter::DEBUG => 1,
        LevelFilter::INFO => 2,
        LevelFilter::WARN => 3,
        LevelFilter::ERROR => 4,
        LevelFilter::OFF => 5,
    }
}

const fn u8_to_level(level: u8) -> LevelFilter {
    match level {
        0 => LevelFilter::TRACE,
        1 => LevelFilter::DEBUG,
        2 => LevelFilter::INFO,
        3 => LevelFilter::WARN,
        4 => LevelFilter::ERROR,
        _ => LevelFilter::OFF,
    }
}<|MERGE_RESOLUTION|>--- conflicted
+++ resolved
@@ -55,22 +55,11 @@
     }
 
     pub async fn start(&'static self, k: &'static crate::Kernel) {
-<<<<<<< HEAD
+        // acquire sermux port 3
         let port = serial_mux::PortHandle::open(k, 3, 1024)
             .await
             .expect("cannot initialize serial tracing, cannot open port 3!");
-=======
-        // acquire sermux port 3
-        let port = {
-            let mut mux = serial_mux::SerialMuxClient::from_registry(k)
-                .await
-                .expect("cannot initialize serial tracing, no serial mux exists!");
-            mux.open_port(3, 1024)
-                .await
-                .expect("cannot initialize serial tracing, cannot open port 3!")
-        };
-
->>>>>>> be8ff93f
+
         let (tx, rx) = bbq::new_spsc_channel(k.heap(), Self::CAPACITY).await;
         self.tx.init(tx);
 

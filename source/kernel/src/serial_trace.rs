--- conflicted
+++ resolved
@@ -474,15 +474,9 @@
 // === impl SermuxTraceSettings ===
 
 impl SerialTraceSettings {
-<<<<<<< HEAD
-    pub const DEFAULT_PORT: u16 = services::serial_mux::WellKnown::BinaryTracing as u16;
-    pub const DEFAULT_SENDBUF_CAPACITY: usize = 1024;
-    pub const DEFAULT_TRACEBUF_CAPACITY: usize = Self::DEFAULT_SENDBUF_CAPACITY * 64;
-=======
     pub const DEFAULT_PORT: u16 = serial_mux::WellKnown::BinaryTracing as u16;
     pub const DEFAULT_SENDBUF_CAPACITY: usize = BIGMSG_GRANT_SZ * 4;
     pub const DEFAULT_TRACEBUF_CAPACITY: usize = Self::DEFAULT_SENDBUF_CAPACITY * 4;
->>>>>>> 7d5c8cbc
     pub const DEFAULT_INITIAL_LEVEL: LevelFilter = LevelFilter::OFF;
 
     #[must_use]

--- conflicted
+++ resolved
@@ -339,65 +339,6 @@
 
 // impl IncomingMuxerTask
 
-/// Takes data from the grant
-///
-/// Returns true if the buffer is now ready for decoding
-/// Returns false if more data is needed
-///
-/// If the grant has been overfilled, the buffer will be cleared.
-fn take_from_grant(buffer: &mut FixedVec<u8>, grant: GrantR) -> bool {
-    let mut try_decode = false;
-
-    // How many bytes should we try to take?
-    let to_use = match grant.iter().position(|&v| v == 0) {
-        Some(idx) => {
-            try_decode = true;
-            &grant[..idx + 1]
-        }
-        None => &grant,
-    };
-
-    // Okay, add those to the buffer
-    if buffer.try_extend_from_slice(to_use).is_err() {
-        warn!("Overfilled accumulator");
-        buffer.clear();
-        try_decode = false;
-    }
-
-    // Now we can release the grant
-    let used = to_use.len();
-    grant.release(used);
-    debug!(used, "consumed incoming bytes");
-
-    try_decode
-}
-
-/// Tries to decode a port and message from the given buffer
-///
-/// Either way, you should probably clear the buffer when you are done.
-fn try_decode<'a>(buffer: &'a mut [u8]) -> Option<(u16, &'a [u8])> {
-    let used = match cobs::decode_in_place(buffer) {
-        Ok(u) if u < 3 => {
-            warn!("Cobs decode too short!");
-            return None;
-        }
-        Ok(u) => u,
-        Err(_) => {
-            warn!("Cobs decode failed!");
-            return None;
-        }
-    };
-
-    let total = buffer.get(..used)?;
-
-    let mut port = [0u8; 2];
-    let (portb, datab) = total.split_at(2);
-    port.copy_from_slice(portb);
-    let port_id = u16::from_le_bytes(port);
-
-    Some((port_id, datab))
-}
-
 impl IncomingMuxerTask {
     async fn run(mut self) {
         loop {
@@ -440,8 +381,6 @@
             //
             // jerb done!
             //////////////////////////////////////////////////////////////////
-<<<<<<< HEAD
-=======
         }
     }
 }
@@ -460,7 +399,6 @@
         Some(idx) => {
             try_decode = true;
             &grant[..idx + 1]
->>>>>>> 62904dcc
         }
         None => &grant,
     };
@@ -633,24 +571,4 @@
         assert_eq!(data, b"!");
         ctxt.clear();
     }
-}
-
-#[cfg(test)]
-mod test {
-    use super::*;
-    #[test]
-    fn simple_decode() {
-        let (prod, cons) = futures::executor::block_on(async { bbq::new_spsc_channel(128).await });
-        let mut fixie = futures::executor::block_on(async { FixedVec::<u8>::new(64).await });
-        let mut wgr = prod.send_grant_exact_sync(5).unwrap();
-        wgr.copy_from_slice(&[0x01, 0x01, 0x02, b'!', 0x00]);
-        wgr.commit(5);
-        let rgr = cons.read_grant_sync().unwrap();
-
-        assert!(take_from_grant(&mut fixie, rgr));
-        assert_eq!(fixie.as_slice(), &[0x01, 0x01, 0x02, b'!', 0x00]);
-        let (port_id, data) = try_decode(fixie.as_slice_mut()).unwrap();
-        assert_eq!(port_id, 0);
-        assert_eq!(data, b"!");
-    }
 }
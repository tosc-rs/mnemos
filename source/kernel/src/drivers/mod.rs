//! # Mnemos Driver Services
//!
//! This module contains the declaration of services built in to the
//! kernel.
//!
//! In most cases, these service declarations contain:
//!
<<<<<<< HEAD
//! * The [RegisteredDriver][crate::registry::RegisteredDriver] trait implementation
//! * A definition of a client that can be used to interface with the service
//! * The Request/Response message types used by a given service
//!
//! In some cases, a service server is also provided, typically when the service
//! has no external dependencies, other than other services declared here in the
//! kernel. For an example of this, see the [serial_mux] module.
=======
//! * A **Service**
//!     * This is the [RegisteredDriver][crate::registry::RegisteredDriver] trait implementation
//!     * Generally should be an empty/ZST struct
//!     * Also includes the Request/Response message types used by a given service
//! * A **Client**
//!     * The definition of a client that can be used to interface with the service
//! * *Optionally*, a **Server**
//!     * typically only when the service has no external dependencies, other than
//!       other services declared here in the kernel. For an example of this, see
//!       the [serial_mux] module.
>>>>>>> ac10d0f4

pub mod emb_display;
pub mod serial_mux;
pub mod simple_serial;<|MERGE_RESOLUTION|>--- conflicted
+++ resolved
@@ -5,15 +5,6 @@
 //!
 //! In most cases, these service declarations contain:
 //!
-<<<<<<< HEAD
-//! * The [RegisteredDriver][crate::registry::RegisteredDriver] trait implementation
-//! * A definition of a client that can be used to interface with the service
-//! * The Request/Response message types used by a given service
-//!
-//! In some cases, a service server is also provided, typically when the service
-//! has no external dependencies, other than other services declared here in the
-//! kernel. For an example of this, see the [serial_mux] module.
-=======
 //! * A **Service**
 //!     * This is the [RegisteredDriver][crate::registry::RegisteredDriver] trait implementation
 //!     * Generally should be an empty/ZST struct
@@ -24,7 +15,6 @@
 //!     * typically only when the service has no external dependencies, other than
 //!       other services declared here in the kernel. For an example of this, see
 //!       the [serial_mux] module.
->>>>>>> ac10d0f4
 
 pub mod emb_display;
 pub mod serial_mux;

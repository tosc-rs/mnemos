--- conflicted
+++ resolved
@@ -4,8 +4,6 @@
 
 use core::time::Duration;
 
-<<<<<<< HEAD
-=======
 use crate::{
     comms::bbq::{BidiHandle, GrantR},
     forth::Params,
@@ -16,7 +14,6 @@
     },
     Kernel,
 };
->>>>>>> 45f1167d
 use embedded_graphics::{
     mono_font::{MonoFont, MonoTextStyle},
     pixelcolor::BinaryColor,
@@ -25,22 +22,13 @@
     text::Text,
     Drawable,
 };
+
 use futures::FutureExt;
 use input_mgr::RingLine;
 use key_event::KeyEvent;
 use profont::PROFONT_12_POINT;
-use tracing::error;
-
-use crate::{
-    comms::bbq::BidiHandle,
-    forth::{Forth, Params},
-    services::{
-        emb_display::{EmbDisplayClient, FrameLocSize, MonoChunk},
-        keyboard::{key_event, KeyClient},
-        serial_mux::{PortHandle, WellKnown},
-    },
-    Kernel,
-};
+
+use crate::forth::Forth;
 
 /// Settings for the [sermux_shell] daemon
 #[derive(Debug)]
@@ -171,6 +159,7 @@
     let mut disp_hdl = EmbDisplayClient::from_registry(k).await;
     let char_y = font.character_size.height;
     let char_x = font.character_size.width + font.character_spacing;
+
     // Draw titlebar
     {
         let mut fc_0 = MonoChunk::allocate_mono(FrameLocSize {
@@ -210,10 +199,7 @@
         .into_styled(line_style)
         .draw(&mut fc_0)
         .unwrap();
-
-        if let Err(e) = disp_hdl.draw(fc_0).await {
-            error!("GUI error {e:?}");
-        };
+        disp_hdl.draw(fc_0).await.unwrap();
     }
 
     let style = ring_drawer::BwStyle {
@@ -241,25 +227,6 @@
     })
     .await;
 
-<<<<<<< HEAD
-    let mut any = true;
-
-    // TODO: https://github.com/tosc-rs/mnemos/issues/255
-    let interval = Duration::from_secs(1) / 20;
-
-    loop {
-        if any {
-            ring_drawer::drawer_bw(&mut fc_0, &rline, style.clone()).unwrap();
-            match disp_hdl.draw_mono(fc_0).await {
-                Ok(fc) => fc_0 = fc,
-                Err(e) => {
-                    error!("GUI error {e:?}");
-                    return;
-                }
-            }
-            any = false;
-        }
-=======
     loop {
         // Draw to the display
         ring_drawer::drawer_bw(&mut fc_0, &rline, style.clone()).unwrap();
@@ -267,7 +234,6 @@
 
         // Poll ONCE until there is progress, with unlimited time
         io_poll(PollStyle::OneShot, &mut keyboard, &mut rline, &tid_io).await;
->>>>>>> 45f1167d
 
         // SOMETHING happened, so now try and grab as many things as possible
         // until the debounce timer expires

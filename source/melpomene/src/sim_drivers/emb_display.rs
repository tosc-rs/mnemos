//! Simulated display driver
//!
//! This is an early attempt at a "frame buffer" style display driver. It uses the
//! embedded-graphics simulator crate to act as a display in simulated environments.
//!
//! This implementation is sort of a work in progress, it isn't really a *great*
//! long-term solution, but rather "okay for now".
//!
//! A framebuffer of pixels is allocated for the entire display on registration.
//! This could be, for example, 400x240 pixels.
//!
//! The driver will then allow for a certain number of "sub frames" to be requested.
//!
//! These sub frames could be for the entire display (400x240), or a portion of it,
//! for example 200x120 pixels.
//!
//! Clients of the driver can draw into the sub-frames that they receive, then send
//! them back to be rendered into the total frame. Any data in the client's sub-frame
//! will replace the current contents of the whole frame buffer.

use std::time::Duration;

use embedded_graphics::{
    image::{Image, ImageRaw},
    pixelcolor::Gray8,
    prelude::*,
};
use embedded_graphics_simulator::{
    BinaryColorTheme, OutputSettingsBuilder, SimulatorDisplay, SimulatorEvent, Window,
};
use maitake::sync::Mutex;
use mnemos_alloc::containers::HeapArray;
use mnemos_kernel::{
    comms::kchannel::{KChannel, KConsumer},
    drivers::emb_display::{EmbDisplayService, FrameChunk, FrameError, Request, Response},
    registry::Message,
    Kernel,
};

<<<<<<< HEAD
=======
/// Implements the [`EmbDisplayService`] driver using the `embedded-graphics`
/// simulator.
>>>>>>> ac10d0f4
pub struct SimDisplay;

impl SimDisplay {
    /// Register the driver instance
    ///
    /// Registration will also start the simulated display, meaning that the display
    /// window will appear.
    pub async fn register(
        kernel: &'static Kernel,
        max_frames: usize,
        width: u32,
        height: u32,
    ) -> Result<(), FrameError> {
        let frames = kernel.heap().allocate_array_with(|| None, max_frames).await;

        let (cmd_prod, cmd_cons) = KChannel::new_async(kernel, 1).await.split();
        let commander = CommanderTask {
            kernel,
            cmd: cmd_cons,
            display_info: DisplayInfo {
                kernel,
                frames,
                frame_idx: 0,
            },
        };

        kernel.spawn(commander.run(width, height)).await;

        kernel
            .with_registry(|reg| reg.register_konly::<EmbDisplayService>(&cmd_prod))
            .await
            .map_err(|_| FrameError::DisplayAlreadyExists)?;

        Ok(())
    }
}

//////////////////////////////////////////////////////////////////////////////
// CommanderTask - This is the "driver server"
//////////////////////////////////////////////////////////////////////////////

/// This task is spawned by the call to [EmbDisplay::register]. It is a single
/// async function that will process requests, and periodically redraw the
/// framebuffer.
struct CommanderTask {
    kernel: &'static Kernel,
    cmd: KConsumer<Message<EmbDisplayService>>,
    display_info: DisplayInfo,
}

impl CommanderTask {
    /// The entrypoint for the driver execution
    async fn run(mut self, width: u32, height: u32) {
        let output_settings = OutputSettingsBuilder::new()
            .theme(BinaryColorTheme::OledBlue)
            .build();

        // Create a mutex for the embedded graphics simulator objects.
        //
        // We do this because if we don't call "update" regularly, the window just
        // sort of freezes. We also make the update loop check for "quit" events,
        // because otherwise the gui window just swallows all the control-c events,
        // which means you have to send a sigkill to actually get the simulator to
        // fully stop.
        //
        // The update loop *needs* to drop the egsim items, otherwise they just exist
        // in the mutex until the next time a frame is displayed, which right now is
        // only whenever line characters actually arrive.
        let sdisp = SimulatorDisplay::<Gray8>::new(Size::new(width, height));
        let window = Window::new("mnemOS", &output_settings);
        let mutex = self
            .kernel
            .heap()
            .allocate_arc(Mutex::new(Some((sdisp, window))))
            .await;

        // Spawn a task that draws the framebuffer at a regular rate of 15Hz.
        self.kernel
            .spawn({
                let mutex = mutex.clone();
                async move {
                    loop {
                        self.kernel
                            .sleep(Duration::from_micros(1_000_000 / 15))
                            .await;
                        let mut guard = mutex.lock().await;
                        let mut done = false;
                        if let Some((sdisp, window)) = (&mut *guard).as_mut() {
                            window.update(&sdisp);
                            if window.events().any(|e| e == SimulatorEvent::Quit) {
                                done = true;
                            }
                        } else {
                            done = true;
                        }
                        if done {
                            let _ = guard.take();
                            break;
                        }
                    }
                }
            })
            .await;

        // This loop services incoming client requests.
        //
        // Generally, don't handle errors when replying to clients, this indicates that they
        // sent us a message and "hung up" without waiting for a response.
        loop {
            let msg = self.cmd.dequeue_async().await.map_err(drop).unwrap();
            let Message {
                msg: mut req,
                reply,
            } = msg;
            match &mut req.body {
                Request::NewFrameChunk {
                    start_x,
                    start_y,
                    width,
                    height,
                } => {
                    let res = self
                        .display_info
                        .new_frame(*start_x, *start_y, *width, *height)
                        .await
                        .map(Response::FrameChunkAllocated);

                    let resp = req.reply_with(res);

                    let _ = reply.reply_konly(resp).await;
                }
                Request::Draw(fc) => match self.display_info.remove_frame(fc.frame_id) {
                    Ok(_) => {
                        let (x, y) = (fc.start_x, fc.start_y);
                        let raw_img = frame_display(fc).unwrap();
                        let image = Image::new(&raw_img, Point::new(x, y));

                        let mut guard = mutex.lock().await;
                        if let Some((sdisp, _window)) = (&mut *guard).as_mut() {
                            image.draw(sdisp).unwrap();
                            let _ = reply
                                .reply_konly(req.reply_with(Ok(Response::FrameDrawn)))
                                .await;
                        } else {
                            break;
                        }
                    }
                    Err(e) => {
                        let _ = reply.reply_konly(req.reply_with(Err(e))).await;
                    }
                },
                Request::Drop(fc) => {
                    let _ = match self.display_info.remove_frame(fc.frame_id) {
                        Ok(_) => {
                            reply
                                .reply_konly(req.reply_with(Ok(Response::FrameDropped)))
                                .await
                        }
                        Err(e) => reply.reply_konly(req.reply_with(Err(e))).await,
                    };
                }
            }
        }
    }
}

/// Create and return a Simulator display object from raw pixel data.
///
/// Pixel data is turned into a raw image, and then drawn onto a SimulatorDisplay object
/// This is necessary as a e-g Window only accepts SimulatorDisplay object
/// On a physical display, the raw pixel data can be sent over to the display directly
/// Using the display's device interface
fn frame_display(fc: &mut FrameChunk) -> Result<ImageRaw<Gray8>, ()> {
    let raw_image: ImageRaw<Gray8>;
    raw_image = ImageRaw::<Gray8>::new(fc.bytes.as_ref(), fc.width);
    Ok(raw_image)
}

struct FrameInfo {
    frame: u16,
}

struct DisplayInfo {
    kernel: &'static Kernel,
    frame_idx: u16,
    // TODO: HeapFixedVec has like none of the actual vec methods. For now
    // use HeapArray with optionals to make it easier to find + pop individual items
    frames: HeapArray<Option<FrameInfo>>,
}

impl DisplayInfo {
    // Returns a new frame chunk
    async fn new_frame(
        &mut self,
        start_x: i32,
        start_y: i32,
        width: u32,
        height: u32,
    ) -> Result<FrameChunk, FrameError> {
        let found = self.frames.iter_mut().find(|f| f.is_none());

        if let Some(slot) = found {
            let fidx = self.frame_idx;
            self.frame_idx = self.frame_idx.wrapping_add(1);

            *slot = Some(FrameInfo { frame: fidx });

            let size = (width * height) as usize;

            // TODO: So, in the future, we might not want to ACTUALLY allocate here. Instead,
            // we might want to allocate ALL potential frame chunks at registration time and
            // hand those out, rather than requiring an allocation here.
            //
            // TODO: We might want to do ANY input checking here:
            //
            // * Making sure the request is smaller than the actual display
            // * Making sure the request exists entirely within the actual display
            let bytes = self.kernel.heap().allocate_array_with(|| 0, size).await;
            let fc = FrameChunk {
                frame_id: fidx,
                bytes,
                start_x,
                start_y,
                width,
                height,
            };

            Ok(fc)
        } else {
            Err(FrameError::NoFrameAvailable)
        }
    }

    fn remove_frame(&mut self, frame_id: u16) -> Result<(), FrameError> {
        let found = self
            .frames
            .iter_mut()
            .find(|f| matches!(f, Some(FrameInfo { frame }) if *frame == frame_id));

        if let Some(slot) = found {
            *slot = None;
            Ok(())
        } else {
            Err(FrameError::NoSuchFrame)
        }
    }
}<|MERGE_RESOLUTION|>--- conflicted
+++ resolved
@@ -37,11 +37,8 @@
     Kernel,
 };
 
-<<<<<<< HEAD
-=======
 /// Implements the [`EmbDisplayService`] driver using the `embedded-graphics`
 /// simulator.
->>>>>>> ac10d0f4
 pub struct SimDisplay;
 
 impl SimDisplay {

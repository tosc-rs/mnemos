use std::{
    future::Future,
<<<<<<< HEAD
    task::Poll, ops::Deref,
};

use abi::{bbqueue_ipc::BBBuffer, syscall::DriverKind};
use mnemos_kernel::{Kernel, KernelSettings, DriverHandle, KChannel, bbq::{new_bidi_channel, BBQBidiHandle}, Message};
=======
    sync::atomic::{AtomicBool, Ordering},
    task::Poll,
    thread::{sleep, spawn, yield_now},
    time::{Duration, Instant},
};

use abi::{bbqueue_ipc::BBBuffer, syscall::DriverKind};
>>>>>>> f910d344
use melpomene::sim_tracing::setup_tracing;
use mnemos_kernel::{DriverHandle, KChannel, Kernel, KernelSettings};

const HEAP_SIZE: usize = 192 * 1024;
static KERNEL_LOCK: AtomicBool = AtomicBool::new(true);

fn main() {
    setup_tracing();
    let _span = tracing::info_span!("Melpo").entered();

    println!("========================================");
    let kernel = spawn(move || {
        kernel_entry();
    });
    tracing::info!("Kernel started.");

    // Wait for the kernel to complete initialization...
    while KERNEL_LOCK.load(Ordering::Acquire) {
        yield_now();
    }

    tracing::debug!("Kernel initialized.");

    // let userspace = spawn(move || {
    //     userspace_entry();
    // });
    // println!("[Melpo]: Userspace started.");
    // println!("========================================");

    // let uj = userspace.join();
    println!("========================================");
    sleep(Duration::from_millis(50));
    // println!("[Melpo]: Userspace ended: {:?}", uj);

    let kj = kernel.join();
    sleep(Duration::from_millis(50));
    tracing::info!("Kernel ended:    {:?}", kj);

    println!("========================================");

    tracing::error!("You've met with a terrible fate, haven't you?");
}

#[tracing::instrument(name = "Kernel", level = "info")]
fn kernel_entry() {
    // First, we'll do some stuff that later the linker script will do...
    let kernel_heap = Box::into_raw(Box::new([0u8; HEAP_SIZE]));
    let user_heap = Box::into_raw(Box::new([0u8; HEAP_SIZE]));

    let settings = KernelSettings {
        heap_start: kernel_heap.cast(),
        heap_size: HEAP_SIZE,
        max_drivers: 16,
        k2u_size: 4096,
        u2k_size: 4096,
        user_reply_max_ct: 32,
    };

    let k = unsafe { Kernel::new(settings).unwrap().leak().as_ref() };
    {
        let mut guard = k.heap().lock().unwrap();

        let send_channel: KChannel<BBQBidiHandle>;

<<<<<<< HEAD
        {
            // First let's make a dummy driver just to make sure some stuff happens
            let dummy_chan = KChannel::new(&mut guard, 16);
            send_channel = dummy_chan.clone();
=======
        k.register_driver(DriverHandle {
            kind: DriverKind::Todo,
            queue: dummy_chan.clone(),
        })
        .map_err(drop)
        .unwrap();
>>>>>>> f910d344

            let dummy_fut = async move {
                Sleepy::new(Duration::from_secs(1)).await;
                let (a_ring, b_ring) = new_bidi_channel(
                    k.heap(),
                    32,
                    16,
                ).await;
                dummy_chan.enqueue_async(b_ring).await.map_err(drop).unwrap();

                let mut i = 0u32;
                loop {
                    tracing::info!("Driver A: Writing...");
                    let mut wgr = a_ring.send_grant_exact(8).await;
                    wgr.iter_mut().for_each(|b| *b = (i % 255) as u8);
                    i = i.wrapping_add(1);
                    let len = wgr.len();
                    wgr.commit(len);

                    tracing::info!("Driver A: Sleeping...");
                    Sleepy::new(Duration::from_secs(1)).await;

                    tracing::warn!("Driver A: Reading...");
                    let rgr = a_ring.read_grant().await;
                    tracing::warn!(
                        buf = ?rgr.deref(),
                        "Driver A: Got data"
                    );
                    let len = rgr.len();
                    rgr.release(len);
                }
            };
            let dummy_task = k.new_task(dummy_fut);
            let boxed_dummy = guard.alloc_box(dummy_task).map_err(drop).unwrap();
            k.spawn_allocated(boxed_dummy);
        }

        {
            let dummy_fut = async move {
                let b_ring = send_channel.dequeue_async().await.unwrap();

                let mut i = u32::MAX;
                loop {
                    tracing::info!("Driver B: Writing...");
                    let mut wgr = b_ring.send_grant_exact(4).await;
                    wgr.iter_mut().for_each(|b| *b = (i % 255) as u8);
                    i = i.wrapping_sub(1);
                    let len = wgr.len();
                    wgr.commit(len);

                    tracing::info!("Driver B: Sleeping...");
                    Sleepy::new(Duration::from_millis(500)).await;

                    tracing::warn!("Driver B: Reading...");
                    let rgr = b_ring.read_grant().await;
                    tracing::warn!(
                        buf = ?rgr.deref(),
                        "Driver B: Got data"
                    );
                    let len = rgr.len();
                    rgr.release(len);
                }
            };
            let dummy_task = k.new_task(dummy_fut);
            let boxed_dummy = guard.alloc_box(dummy_task).map_err(drop).unwrap();
            k.spawn_allocated(boxed_dummy);
        }
    }

    //////////////////////////////////////////////////////////////////////////////
    // TODO: Userspace doesn't really do anything yet! Simulate initialization of
    // the userspace structures, and just periodically wake the kernel for now.
    //////////////////////////////////////////////////////////////////////////////

    let rings = k.rings();
    unsafe {
        let urings = mstd::executor::mailbox::Rings {
            u2k: BBBuffer::take_framed_producer(rings.u2k.as_ptr()),
            k2u: BBBuffer::take_framed_consumer(rings.k2u.as_ptr()),
        };
        mstd::executor::mailbox::MAILBOX.set_rings(urings);
        mstd::executor::EXECUTOR.initialize(user_heap.cast(), HEAP_SIZE);
    }

    let _userspace = spawn(|| {
        let _span = tracing::info_span!("userspace").entered();
        loop {
            while KERNEL_LOCK.load(Ordering::Acquire) {
                sleep(Duration::from_millis(10));
            }

            mstd::executor::EXECUTOR.run();
            KERNEL_LOCK.store(true, Ordering::Release);
        }
    });

    loop {
        while !KERNEL_LOCK.load(Ordering::Acquire) {
            sleep(Duration::from_millis(10));
        }

        k.tick();

        KERNEL_LOCK.store(false, Ordering::Release);
    }
}

// fn userspace_entry() {
//     use mstd::alloc::HEAP;

//     // Set up kernel rings
//     let u2k = unsafe { BBBuffer::take_framed_producer(abi::U2K_RING.load(Ordering::Acquire)) };
//     let k2u = unsafe { BBBuffer::take_framed_consumer(abi::K2U_RING.load(Ordering::Acquire)) };

//     // Set up allocator
//     let mut hg = HEAP.init_exclusive(
//         abi::HEAP_PTR.load(Ordering::Acquire) as usize,
//         abi::HEAP_LEN.load(Ordering::Acquire),
//     ).unwrap();

//     // Set up executor
//     let terpsichore = &mstd::executor::EXECUTOR;

//     // Spawn the `main` task
//     let mtask = mstd::executor::Task::new(async move {
//         aman().await
//     });
//     let hbmtask = hg.alloc_box(mtask).map_err(drop).unwrap();
//     drop(hg);
//     let hg2 = HEAP.lock().unwrap();
//     drop(hg2);
//     let _mhdl = mstd::executor::spawn_allocated(hbmtask);

//     let rings = Rings {
//         u2k,
//         k2u,
//     };
//     mstd::executor::mailbox::MAILBOX.set_rings(rings);

//     let start = Instant::now();
//     loop {
//         *mstd::executor::time::CURRENT_TIME.borrow_mut().unwrap() = start.elapsed().as_micros() as u64;
//         terpsichore.run();
//         KERNEL_LOCK.store(true, Ordering::Release);
//         while KERNEL_LOCK.load(Ordering::Acquire) {
//             sleep(Duration::from_millis(50));
//         }
//     }

// }

// async fn aman() -> Result<(), ()> {
//     mstd::executor::spawn(async {
//         for _ in 0..3 {
//             println!("[ST1] Hi, I'm aman's subtask!");
//             Sleepy::new(Duration::from_secs(3)).await;
//         }
//         println!("[ST1] subtask done!");
//     }).await;

//     mstd::executor::spawn(async {
//         for _ in 0..3 {
//             let msg = UserRequestBody::Serial(SerialRequest::Flush);
//             println!("[ST2] Sending to kernel: {:?}", msg);
//             let resp = MAILBOX.request(msg).await;
//             println!("[ST2] Kernel said: {:?}", resp);
//             Sleepy::new(Duration::from_secs(2)).await;
//         }
//         println!("[ST2] subtask done!");
//     }).await;

//     loop {
//         println!("[MT] Hi, I'm aman!");
//         Sleepy::new(Duration::from_secs(1)).await;
//     }
// }

struct Sleepy {
    start: Instant,
    dur: Duration,
}

impl Sleepy {
    fn new(dur: Duration) -> Self {
        Self {
            start: Instant::now(),
            dur,
        }
    }
}

impl Future for Sleepy {
    type Output = ();

    fn poll(
        self: std::pin::Pin<&mut Self>,
        cx: &mut std::task::Context<'_>,
    ) -> std::task::Poll<Self::Output> {
        cx.waker().wake_by_ref();
        if self.start.elapsed() < self.dur {
            Poll::Pending
        } else {
            Poll::Ready(())
        }
    }
}<|MERGE_RESOLUTION|>--- conflicted
+++ resolved
@@ -1,12 +1,6 @@
 use std::{
     future::Future,
-<<<<<<< HEAD
-    task::Poll, ops::Deref,
-};
-
-use abi::{bbqueue_ipc::BBBuffer, syscall::DriverKind};
-use mnemos_kernel::{Kernel, KernelSettings, DriverHandle, KChannel, bbq::{new_bidi_channel, BBQBidiHandle}, Message};
-=======
+    ops::Deref,
     sync::atomic::{AtomicBool, Ordering},
     task::Poll,
     thread::{sleep, spawn, yield_now},
@@ -14,9 +8,11 @@
 };
 
 use abi::{bbqueue_ipc::BBBuffer, syscall::DriverKind};
->>>>>>> f910d344
 use melpomene::sim_tracing::setup_tracing;
-use mnemos_kernel::{DriverHandle, KChannel, Kernel, KernelSettings};
+use mnemos_kernel::{
+    bbq::{new_bidi_channel, BBQBidiHandle},
+    DriverHandle, KChannel, Kernel, KernelSettings, Message,
+};
 
 const HEAP_SIZE: usize = 192 * 1024;
 static KERNEL_LOCK: AtomicBool = AtomicBool::new(true);
@@ -79,28 +75,19 @@
 
         let send_channel: KChannel<BBQBidiHandle>;
 
-<<<<<<< HEAD
         {
             // First let's make a dummy driver just to make sure some stuff happens
             let dummy_chan = KChannel::new(&mut guard, 16);
             send_channel = dummy_chan.clone();
-=======
-        k.register_driver(DriverHandle {
-            kind: DriverKind::Todo,
-            queue: dummy_chan.clone(),
-        })
-        .map_err(drop)
-        .unwrap();
->>>>>>> f910d344
 
             let dummy_fut = async move {
                 Sleepy::new(Duration::from_secs(1)).await;
-                let (a_ring, b_ring) = new_bidi_channel(
-                    k.heap(),
-                    32,
-                    16,
-                ).await;
-                dummy_chan.enqueue_async(b_ring).await.map_err(drop).unwrap();
+                let (a_ring, b_ring) = new_bidi_channel(k.heap(), 32, 16).await;
+                dummy_chan
+                    .enqueue_async(b_ring)
+                    .await
+                    .map_err(drop)
+                    .unwrap();
 
                 let mut i = 0u32;
                 loop {

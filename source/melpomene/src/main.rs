--- conflicted
+++ resolved
@@ -1,18 +1,6 @@
 use std::{
-<<<<<<< HEAD
-    future::Future,
-    ops::Deref,
-    sync::{
-        atomic::{AtomicBool, Ordering},
-        Arc, Mutex,
-    },
-    task::{Poll, Waker},
+    sync::atomic::{AtomicBool, Ordering},
     thread::{sleep, spawn},
-=======
-    sync::atomic::{AtomicBool, Ordering},
-    thread::{sleep, spawn, yield_now},
-    time::Duration,
->>>>>>> d7841456
 };
 
 use abi::bbqueue_ipc::BBBuffer;
@@ -21,7 +9,6 @@
     sim_tracing::setup_tracing,
 };
 use mnemos_kernel::{bbq::new_bidi_channel, Kernel, KernelSettings};
-
 use tokio::{
     task,
     time::{self, Duration},
@@ -231,62 +218,4 @@
 //         println!("[MT] Hi, I'm aman!");
 //         Sleepy::new(Duration::from_secs(1)).await;
 //     }
-<<<<<<< HEAD
-// }
-
-struct SleepyInner {
-    done: bool,
-    waker: Option<Waker>,
-}
-
-struct Sleepy {
-    inner: Arc<Mutex<SleepyInner>>,
-}
-
-impl Drop for Sleepy {
-    fn drop(&mut self) {
-        // Take the waker on drop, ensuring the sleep thread won't wake a dead future
-        let _ = self.inner.lock().unwrap().waker.take();
-    }
-}
-
-impl Sleepy {
-    fn new(dur: Duration) -> Self {
-        let data1 = Arc::new(Mutex::new(SleepyInner {
-            done: false,
-            waker: None,
-        }));
-        let data2 = data1.clone();
-        let _ = task::spawn(async move {
-            time::sleep(dur).await;
-            let mut guard = data2.lock().unwrap();
-            guard.done = true;
-            if let Some(waker) = guard.waker.take() {
-                waker.wake();
-            }
-        });
-
-        Self { inner: data1 }
-    }
-}
-
-impl Future for Sleepy {
-    type Output = ();
-
-    fn poll(
-        self: std::pin::Pin<&mut Self>,
-        cx: &mut std::task::Context<'_>,
-    ) -> std::task::Poll<Self::Output> {
-        let wake = cx.waker().clone();
-        let mut guard = self.inner.lock().unwrap();
-        if guard.done {
-            Poll::Ready(())
-        } else {
-            guard.waker = Some(wake);
-            Poll::Pending
-        }
-    }
-}
-=======
-// }
->>>>>>> d7841456
+// }
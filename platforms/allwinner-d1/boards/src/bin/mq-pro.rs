#![no_std]
#![no_main]

extern crate alloc;

use core::time::Duration;
use mnemos_d1_core::{
    dmac::Dmac,
<<<<<<< HEAD
    drivers::{sharp_display::SharpDisplay, spim::kernel_spim1, twi, uart::kernel_uart},
=======
    drivers::{spim::kernel_spim1, uart::kernel_uart},
>>>>>>> cb033fff
    plic::Plic,
    timer::Timers,
    Ram, D1,
};

const HEAP_SIZE: usize = 384 * 1024 * 1024;

#[link_section = ".aheap.AHEAP"]
#[used]
static AHEAP_BUF: Ram<HEAP_SIZE> = Ram::new();

#[allow(non_snake_case)]
#[riscv_rt::entry]
fn main() -> ! {
    unsafe {
        mnemos_d1::initialize_heap(&AHEAP_BUF);
    }

    let mut p = unsafe { d1_pac::Peripherals::steal() };
    let uart = unsafe { kernel_uart(&mut p.CCU, &mut p.GPIO, p.UART0) };
    let spim = unsafe { kernel_spim1(p.SPI_DBI, &mut p.CCU, &mut p.GPIO) };
    let timers = Timers::new(p.TIMER);
    let dmac = Dmac::new(p.DMAC, &mut p.CCU);
    let plic = Plic::new(p.PLIC);
    let twi0 = unsafe { twi::Twi0Engine::mq_pro(p.TWI0, &mut p.CCU, &mut p.GPIO) };

    let d1 = D1::initialize(timers, uart, spim, dmac, plic, twi0).unwrap();

    p.GPIO.pd_cfg2.modify(|_r, w| {
        w.pd18_select().output();
        w
    });
    p.GPIO.pd_dat.modify(|_r, w| {
        w.pd_dat().variant(1 << 18);
        w
    });

<<<<<<< HEAD
    // d1.kernel
    //     .initialize(SharpDisplay::register(d1.kernel, 4))
    //     .unwrap();
=======
    d1.initialize_sharp_display();
>>>>>>> cb033fff

    // Initialize LED loop
    d1.kernel
        .initialize(async move {
            loop {
                p.GPIO.pd_dat.modify(|_r, w| {
                    w.pd_dat().variant(1 << 18);
                    w
                });
                d1.kernel.sleep(Duration::from_millis(250)).await;
                p.GPIO.pd_dat.modify(|_r, w| {
                    w.pd_dat().variant(0);
                    w
                });
                d1.kernel.sleep(Duration::from_millis(250)).await;
            }
        })
        .unwrap();

    d1.run()
}<|MERGE_RESOLUTION|>--- conflicted
+++ resolved
@@ -6,11 +6,7 @@
 use core::time::Duration;
 use mnemos_d1_core::{
     dmac::Dmac,
-<<<<<<< HEAD
-    drivers::{sharp_display::SharpDisplay, spim::kernel_spim1, twi, uart::kernel_uart},
-=======
     drivers::{spim::kernel_spim1, uart::kernel_uart},
->>>>>>> cb033fff
     plic::Plic,
     timer::Timers,
     Ram, D1,
@@ -48,13 +44,7 @@
         w
     });
 
-<<<<<<< HEAD
-    // d1.kernel
-    //     .initialize(SharpDisplay::register(d1.kernel, 4))
-    //     .unwrap();
-=======
     d1.initialize_sharp_display();
->>>>>>> cb033fff
 
     // Initialize LED loop
     d1.kernel

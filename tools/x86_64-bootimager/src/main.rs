--- conflicted
+++ resolved
@@ -47,21 +47,4 @@
     /// This is the default subcommand.
     #[clap(alias = "run")]
     Qemu(QemuOptions),
-<<<<<<< HEAD
-}
-
-#[derive(Clone, Debug, Args)]
-#[command(next_help_heading = "Output Options")]
-struct OutputOptions {
-    /// Tracing filter for the bootimage builder.
-    #[clap(
-        long = "build-trace",
-        alias = "build-log",
-        env = "RUST_LOG",
-        default_value = "info",
-        global = true
-    )]
-    trace_filter: tracing_subscriber::filter::Targets,
-=======
->>>>>>> ff7610cd
 }
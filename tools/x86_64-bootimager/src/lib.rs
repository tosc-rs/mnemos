use anyhow::Context;
use camino::{Utf8Path, Utf8PathBuf};
use clap::{Args, Parser, ValueEnum, ValueHint};
use std::fmt;

pub mod output;

#[derive(Debug, Parser)]
#[command(next_help_heading = "Build Options")]
pub struct Builder {
    /// The path to the kernel binary.
    #[clap(long, short = 'k', value_hint = ValueHint::FilePath)]
    pub kernel_bin: Utf8PathBuf,

    /// Overrides the directory in which to build the output image.
    #[clap(
        long,
        env = "OUT_DIR",
        value_hint = ValueHint::DirPath,
        global = true,
    )]
    pub out_dir: Option<Utf8PathBuf>,

    /// Overrides the target directory for the kernel build.
    #[clap(
        long,
        env = "CARGO_TARGET_DIR",
        value_hint = ValueHint::DirPath,
        global = true
    )]
    pub target_dir: Option<Utf8PathBuf>,

    /// Overrides the path to the `cargo` executable.
    ///
    /// By default, this is read from the `CARGO` environment variable.
    #[clap(
        long = "cargo",
        env = "CARGO",
        default_value = "cargo",
        value_hint = ValueHint::ExecutablePath,
        global = true
    )]
    pub cargo_path: Utf8PathBuf,

    /// Configures the bootloader.
    #[clap(flatten)]
    pub bootloader: BootloaderOptions,
}

#[derive(Clone, Debug, Args)]
#[command(next_help_heading = "Bootloader Options")]
pub struct BootloaderOptions {
    /// How to boot mnemOS.
    ///
    /// This determines which type of image is built, and (if a QEMU subcommand
    /// is executed) how QEMU will boot mnemOS.
    #[clap(
        long = "boot",
        short = 'b',
        default_value_t = BootMode::Uefi,
        global = true,
    )]
    pub mode: BootMode,

    /// Log level for the bootloader.
    #[clap(
        long,
        default_value_t = BootLogLevel::Debug,
        global = true,
    )]
    boot_log: BootLogLevel,

    /// Instructs the bootloader to set up a framebuffer format that
    ///  has at least the given height.
    ///
    /// If this is not possible, the bootloader will fall back to a
    /// smaller format.
    #[clap(long, global = true)]
    framebuffer_height: Option<u64>,

    /// Instructs the bootloader to set up a framebuffer format that has at
    /// least the given width.
    ///
    /// If this is not possible, the bootloader will fall back to a smaller
    /// format.
    #[clap(long, global = true)]
    framebuffer_width: Option<u64>,
}

#[derive(Copy, Clone, Debug, Eq, PartialEq, ValueEnum)]
#[repr(u8)]
#[clap(rename_all = "upper")]
pub enum BootMode {
    /// Boot mnemOS using the UEFI bootloader.
    ///
    /// The kernel image will be output to `<OUT_DIR>/mnemos-uefi.img`.
    Uefi,
    /// Boot mnemOS using the legacy BIOS bootloader.
    ///
    /// The kernel image will be output to `<OUT_DIR>/mnemos-bios.img`.
    Bios,
}

impl fmt::Display for BootMode {
    fn fmt(&self, f: &mut fmt::Formatter<'_>) -> fmt::Result {
        f.write_str(match self {
            Self::Uefi => "UEFI",
            Self::Bios => "BIOS",
        })
    }
}

/// Log levels for the `bootloader` crate.
#[derive(Copy, Clone, Debug, Eq, PartialEq, ValueEnum)]
#[repr(u8)]
#[clap(rename_all = "lower")]
enum BootLogLevel {
    /// A level lower than all log levels.
    Off,
    /// Corresponds to the `Error` log level.
    Error,
    /// Corresponds to the `Warn` log level.
    Warn,
    /// Corresponds to the `Info` log level.
    Info,
    /// Corresponds to the `Debug` log level.
    Debug,
    /// Corresponds to the `Trace` log level.
    Trace,
}

#[derive(Clone, Debug, Parser)]
pub struct QemuOptions {
    /// Path to the QEMU x86_64 executable.
    ///
    /// Generally, this does not need to be overridden, unless the QEMU binary
    /// has a non-standard name or is not on the PATH.
    #[clap(
        long,
        default_value = Self::QEMU_SYSTEM_X86_64,
        value_hint = ValueHint::FilePath,
    )]
    pub qemu_path: Utf8PathBuf,

    #[clap(long, short)]
    pub crowtty: bool,

    #[clap(flatten)]
    pub crowtty_opts: crowtty::Settings,

    /// Tracing filter to set when connecting Crowtty to the QEMU virtual serial port.
    #[clap(
        long = "serial-trace",
        alias = "serial-log",
        alias = "kernl-log",
        env = "MNEMOS_LOG",
        default_value_t = Self::default_serial_trace_filter(),
    )]
    trace_filter: tracing_subscriber::filter::Targets,

    /// Extra arguments passed directly to the QEMU command.
    #[arg(last = true)]
    pub qemu_args: Vec<String>,
}

impl Default for QemuOptions {
    fn default() -> Self {
        Self {
            qemu_path: Utf8PathBuf::from(Self::QEMU_SYSTEM_X86_64),
            qemu_args: Self::default_args(),
            crowtty: false,
            crowtty_opts: Default::default(),
            trace_filter: Self::default_serial_trace_filter(),
        }
    }
}

impl QemuOptions {
    const QEMU_SYSTEM_X86_64: &'static str = "qemu-system-x86_64";
    fn default_serial_trace_filter() -> tracing_subscriber::filter::Targets {
        tracing_subscriber::filter::Targets::new()
            .with_default(tracing_subscriber::filter::LevelFilter::INFO)
    }

    fn default_args() -> Vec<String> {
        vec![
            "-cpu".to_string(),
            "qemu64".to_string(),
            "-smp".to_string(),
            "cores=4".to_string(),
        ]
    }

    pub fn run_qemu(
        self,
        bootimage_path: impl AsRef<Utf8Path>,
        boot_mode: BootMode,
    ) -> anyhow::Result<()> {
        use std::io::{self, Read, Write};
        use std::process::Stdio;

        let bootimage_path = bootimage_path.as_ref();
        let QemuOptions {
            qemu_path,
            qemu_args,
            crowtty,
            crowtty_opts,
            trace_filter,
        } = self;

<<<<<<< HEAD
        let mut cmd = std::process::Command::new(&qemu_path);
=======
        tracing::info!(qemu = %qemu_path, args = ?qemu_args, "Booting mnemOS VM");

        let mut cmd = std::process::Command::new(qemu_path);
>>>>>>> ff7610cd
        if !qemu_args.is_empty() {
            cmd.args(qemu_args.iter());
        } else {
            cmd.args(QemuOptions::default_args());
        }

        cmd.arg("-drive")
            .arg(format!("format=raw,file={bootimage_path}"));

        if let BootMode::Uefi = boot_mode {
            cmd.arg("-bios").arg(ovmf_prebuilt::ovmf_pure_efi());
        }
<<<<<<< HEAD
        tracing::info!(
            ?qemu_args,
            %qemu_path,
            %boot_mode,
            crowtty,
            "booting in QEMU: {bootimage_path}"
        );
        cmd.arg("-drive")
            .arg(format!("format=raw,file={bootimage_path}"));

        if crowtty {
            cmd.arg("-serial")
                .arg("stdio")
                .stdout(Stdio::piped())
                .stdin(Stdio::piped());
        }

        tracing::debug!(qemu = ?cmd);
        struct QemuStdio {
            stdin: std::process::ChildStdin,
            stdout: std::process::ChildStdout,
        }

        impl Read for QemuStdio {
            fn read(&mut self, buf: &mut [u8]) -> io::Result<usize> {
                self.stdout.read(buf)
            }
        }

        impl Write for QemuStdio {
            fn write(&mut self, buf: &[u8]) -> io::Result<usize> {
                self.stdin.write(buf)
            }

            fn flush(&mut self) -> io::Result<()> {
                self.stdin.flush()
            }
        }
=======

        tracing::debug!("Running QEMU command: {cmd:?}");
>>>>>>> ff7610cd

        let mut qemu = cmd.spawn().context("failed to spawn QEMU child process")?;
        let crowtty_thread = if crowtty {
            let stdin = qemu.stdin.take().expect("QEMU should have piped stdin");
            let stdout = qemu.stdout.take().expect("QEMU should have piped stdout");
            Some(
                std::thread::Builder::new()
                    .name("crowtty".to_string())
                    .spawn(move || {
                        tracing::info!("Connecting crowtty...");
                        crowtty::Crowtty::new(crowtty::LogTag::serial())
                            .settings(crowtty_opts)
                            .trace_filter(trace_filter)
                            .run(QemuStdio { stdin, stdout })
                    })
                    .unwrap(),
            )
        } else {
            None
        };

        let status = qemu.wait().context("QEMU child process failed")?;

        if !status.success() {
            anyhow::bail!("QEMU exited with status: {}", status);
        }

        if let Some(crowtty) = crowtty_thread {
            crowtty.join().unwrap().unwrap(); // TODO(eliza)
        }

        Ok(())
    }
}

impl fmt::Display for BootLogLevel {
    fn fmt(&self, f: &mut fmt::Formatter<'_>) -> fmt::Result {
        f.write_str(match self {
            Self::Off => "off",
            Self::Error => "error",
            Self::Warn => "warn",
            Self::Info => "info",
            Self::Debug => "debug",
            Self::Trace => "trace",
        })
    }
}

// === impl BootloaderOptions ===

impl BootloaderOptions {
    fn boot_config(&self) -> bootloader_boot_config::BootConfig {
        use bootloader_boot_config::LevelFilter;
        let mut bootcfg = bootloader::BootConfig::default();
        bootcfg.log_level = match self.boot_log {
            BootLogLevel::Off => LevelFilter::Off,
            BootLogLevel::Error => LevelFilter::Error,
            BootLogLevel::Warn => LevelFilter::Warn,
            BootLogLevel::Info => LevelFilter::Info,
            BootLogLevel::Debug => LevelFilter::Debug,
            BootLogLevel::Trace => LevelFilter::Trace,
        };
        bootcfg.frame_buffer_logging = true;
        bootcfg.serial_logging = true;
        if self.framebuffer_height.is_some() {
            bootcfg.frame_buffer.minimum_framebuffer_height = self.framebuffer_height;
        }
        if self.framebuffer_width.is_some() {
            bootcfg.frame_buffer.minimum_framebuffer_width = self.framebuffer_width;
        }
        tracing::debug!(
            log.info = ?bootcfg.log_level,
            log.framebuffer = bootcfg.frame_buffer_logging,
            log.serial = bootcfg.serial_logging,
            "Configuring bootloader",
        );
        bootcfg
    }
}

impl Builder {
    pub fn build_bootimage(&self) -> anyhow::Result<Utf8PathBuf> {
        let t0 = std::time::Instant::now();
        tracing::info!(
            boot_mode = %self.bootloader.mode,
            kernel = %self.kernel_bin,
            "Building boot image"
        );

        let canonical_kernel_bin: Utf8PathBuf = self
            .kernel_bin
            .canonicalize()
            .context("failed to to canonicalize kernel bin path")?
            .try_into()
            .unwrap();
        let out_dir = self
            .out_dir
            .as_deref()
            .or_else(|| canonical_kernel_bin.parent())
            .ok_or_else(|| anyhow::anyhow!("can't determine OUT_DIR"))?;

        let bootcfg = self.bootloader.boot_config();
        let path = match self.bootloader.mode {
            BootMode::Uefi => {
                let path = out_dir.join("mnemos-x86_64-uefi.img");
                let mut builder = bootloader::UefiBoot::new(canonical_kernel_bin.as_ref());
                builder.set_boot_config(&bootcfg);
                builder
                    .create_disk_image(path.as_ref())
                    .map_err(|error| anyhow::anyhow!("failed to build UEFI image: {error}"))?;
                path
            }
            BootMode::Bios => {
                let path = out_dir.join("mnemos-x86_64-bios.img");
                let mut builder = bootloader::BiosBoot::new(canonical_kernel_bin.as_ref());
                builder.set_boot_config(&bootcfg);
                builder
                    .create_disk_image(path.as_ref())
                    .map_err(|error| anyhow::anyhow!("failed to build BIOS image: {error}"))?;
                path
            }
        };

        tracing::info!(
            "Finished bootable disk image [{}] in {:.02?} ({path})",
            self.bootloader.mode,
            t0.elapsed(),
        );

        Ok(path)
    }
}<|MERGE_RESOLUTION|>--- conflicted
+++ resolved
@@ -208,13 +208,9 @@
             trace_filter,
         } = self;
 
-<<<<<<< HEAD
-        let mut cmd = std::process::Command::new(&qemu_path);
-=======
         tracing::info!(qemu = %qemu_path, args = ?qemu_args, "Booting mnemOS VM");
 
         let mut cmd = std::process::Command::new(qemu_path);
->>>>>>> ff7610cd
         if !qemu_args.is_empty() {
             cmd.args(qemu_args.iter());
         } else {
@@ -227,14 +223,6 @@
         if let BootMode::Uefi = boot_mode {
             cmd.arg("-bios").arg(ovmf_prebuilt::ovmf_pure_efi());
         }
-<<<<<<< HEAD
-        tracing::info!(
-            ?qemu_args,
-            %qemu_path,
-            %boot_mode,
-            crowtty,
-            "booting in QEMU: {bootimage_path}"
-        );
         cmd.arg("-drive")
             .arg(format!("format=raw,file={bootimage_path}"));
 
@@ -266,10 +254,8 @@
                 self.stdin.flush()
             }
         }
-=======
 
         tracing::debug!("Running QEMU command: {cmd:?}");
->>>>>>> ff7610cd
 
         let mut qemu = cmd.spawn().context("failed to spawn QEMU child process")?;
         let crowtty_thread = if crowtty {

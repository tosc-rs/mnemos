--- conflicted
+++ resolved
@@ -8,11 +8,8 @@
 [dependencies]
 anyhow = "1"
 camino = "1"
-<<<<<<< HEAD
 crowtty = { path = "../crowtty" }
-=======
 heck = "0.5"
->>>>>>> ff7610cd
 # cargo_metadata = "0.18.1"
 # used for UEFI booting in QEMU
 ovmf-prebuilt = "0.1.0-alpha.1"

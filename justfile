--- conflicted
+++ resolved
@@ -57,12 +57,10 @@
 _x86_pkg := "mnemos-x86_64-bootloader"
 _x86_bootloader_pkg := "mnemos-x86_64-bootloader"
 
-<<<<<<< HEAD
 _mn_pkg := "manganese"
-=======
+
 _pomelo_pkg := "pomelo"
 _pomelo_index_path := "platforms"/_pomelo_pkg/"index.html"
->>>>>>> 45f1167d
 
 # arguments to pass to all RustDoc invocations
 _rustdoc := _cargo + " doc --no-deps --all-features"
@@ -75,11 +73,7 @@
     @just --list
 
 # check all crates, across workspaces
-<<<<<<< HEAD
-check *ARGS: && (check-crate _d1_pkg ARGS) (check-crate _espbuddy_pkg ARGS) (check-crate _x86_pkg ARGS) (check-crate _x86_bootloader_pkg ARGS) (check-crate _mn_pkg ARGS)
-=======
-check *ARGS: && (check-crate _d1_pkg ARGS) (check-crate _espbuddy_pkg ARGS) (check-crate _x86_pkg ARGS) (check-crate _x86_bootloader_pkg ARGS) (check-crate _pomelo_pkg ARGS)
->>>>>>> 45f1167d
+check *ARGS: && (check-crate _d1_pkg ARGS) (check-crate _espbuddy_pkg ARGS) (check-crate _x86_pkg ARGS) (check-crate _x86_bootloader_pkg ARGS) (check-crate _pomelo_pkg ARGS) (check-crate _mn_pkg ARGS)
     #!/usr/bin/env bash
     set -euxo pipefail
     {{ _cargo }} check \
@@ -99,11 +93,7 @@
         {{ _fmt_check_doc }}
 
 # run Clippy checks for all crates, across workspaces.
-<<<<<<< HEAD
-clippy *ARGS: && (clippy-crate _d1_pkg ARGS) (clippy-crate _espbuddy_pkg ARGS) (clippy-crate _x86_pkg ARGS) (clippy-crate _x86_bootloader_pkg ARGS) (clippy-crate _mn_pkg ARGS)
-=======
-clippy *ARGS: && (clippy-crate _d1_pkg ARGS) (clippy-crate _espbuddy_pkg ARGS) (clippy-crate _x86_pkg ARGS) (clippy-crate _x86_bootloader_pkg ARGS) (clippy-crate _pomelo_pkg ARGS)
->>>>>>> 45f1167d
+clippy *ARGS: && (clippy-crate _d1_pkg ARGS) (clippy-crate _espbuddy_pkg ARGS) (clippy-crate _x86_pkg ARGS) (clippy-crate _x86_bootloader_pkg ARGS) (clippy-crate _mn_pkg ARGS) (clippy-crate _pomelo_pkg ARGS)
     #!/usr/bin/env bash
     set -euxo pipefail
     {{ _cargo }} clippy \
@@ -190,10 +180,7 @@
     {{ _cargo }} run --profile {{ profile }} --bin melpomene -- {{ FLAGS }}
 
 # build all RustDoc documentation
-<<<<<<< HEAD
-all-docs *FLAGS: (docs FLAGS) (docs "-p " + _d1_pkg + FLAGS) (docs "-p " + _espbuddy_pkg + FLAGS) (docs "-p " + _x86_bootloader_pkg + FLAGS) ( docs "-p" + _mn_pkg + FLAGS)
-=======
-all-docs *FLAGS: (docs FLAGS) (docs "-p " + _d1_pkg + FLAGS) (docs "-p " + _espbuddy_pkg + FLAGS)  (docs "-p " + _x86_bootloader_pkg + FLAGS) (docs "-p " + _pomelo_pkg + FLAGS)
+all-docs *FLAGS: (docs FLAGS) (docs "-p " + _d1_pkg + FLAGS) (docs "-p " + _espbuddy_pkg + FLAGS) (docs "-p " + _x86_bootloader_pkg + FLAGS) ( docs "-p" + _mn_pkg + FLAGS) (docs "-p " + _pomelo_pkg + FLAGS)
 
 # serve Pomelo and open it in the browser
 pomelo *ARGS="--release --open": (trunk "serve " + ARGS + " " + _pomelo_index_path)
@@ -201,7 +188,6 @@
 # run an arbitrary Trunk command (used for running WASM projects, such as pomelo)
 trunk CMD: (_get-cargo-bin "trunk")
     trunk {{ CMD }}
->>>>>>> 45f1167d
 
 # run RustDoc
 docs *FLAGS:
